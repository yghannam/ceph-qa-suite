
overrides:
<<<<<<< HEAD
  ceph:
    conf:
      osd:
        osd objectstore: memstore
        memstore device bytes: 100000000
=======
    ceph:
        conf:
            osd:
              osd objectstore: memstore
              memstore device bytes: 100000000
overrides:
  ceph:
    log-whitelist:
      - OSD full dropping all updates
>>>>>>> ad4c1c84

tasks:
  - cephfs_test_runner:
      modules:
        - tasks.cephfs.test_full<|MERGE_RESOLUTION|>--- conflicted
+++ resolved
@@ -1,22 +1,14 @@
 
 overrides:
-<<<<<<< HEAD
   ceph:
     conf:
       osd:
         osd objectstore: memstore
         memstore device bytes: 100000000
-=======
-    ceph:
-        conf:
-            osd:
-              osd objectstore: memstore
-              memstore device bytes: 100000000
 overrides:
   ceph:
     log-whitelist:
       - OSD full dropping all updates
->>>>>>> ad4c1c84
 
 tasks:
   - cephfs_test_runner:
